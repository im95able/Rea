# Rea
Rea is a lightweight library of data structures implemented in C++11, designed for constant time insertion, erasure, lookup, and fastest possible iteration. Great for using in games or any other software which needs to manage thousands upon thousands of objects.

There are 6 data structures included in this library : `slot_map`, `controlled_slot_map`, `versioned_slot_map`, `regulated_slot_map`, `dense_map` 
and `versioned_dense_map`. The two key data structures are `slot_map` and `dense_map`: the other four are only simple variations of those 2. 

# SlotMap 
Use SlotMap when you have to insert, erase, or look up data in constant time, without the need for constantly repeated iteration. If you require all of those things plus fast iteration, use DenseMap.

## Implementation
SlotMap internally stores its objects in some RandomAccessContainer (by default `std::deque`). Once you erase an object from SlotMap, the slot where that object used to reside becomes available for reuse. The next object you insert will be put in the last emptied slot.
The internal container will never grow unless all slots are filled. The "Discussion" section shows how to change the 
internal container from `std::deque` to some other container.

Whenever you insert a value into the SlotMap you get its id, which you can later use to access that object. "id" is an index with or without a version count in case of the version variatons of SlotMaps and DenseMaps. More on that later on. That index is what allows us to access the objects in constant time.

While you can use the ids to iterate over all stored objects, it's not advisable to do it repeatedly: you might be jumping all over memory and hence destroying cache locality. As stated above, for iteration use DenseMap.

## Usage
All SlotMaps have the same first, and the last 2 template arguments.
```cpp
some_slot_map<T,                      // value_type 
              .
              .
              .
              S = std::size_t,        // size_type 
              A = std::allocator<T>>; // allocator_type 
```
Considering that each slot will store two objects of "size_type" type as well as the single object of "value_type", if you know in advance the maximum size of the container, you might want to restrict how much space slots take up by choosing a smaller "size_type" that can still store that maximum container size.

Template arguments for all SlotMap variations are explained below.

### variation 1 : slot_map
rea::slot_map acts as a basic SlotMap. It has no additional template arguments, only the ones described above.
```cpp
rea::slot_map<T,                      // value_type
              S = std::size_t,        // size_type
              A = std::allocator<T>>  // allocator_type
```

```cpp
#include <rea.h>
#include <vector>
#include <iostream>
#include <random>

static std::default_random_engine generator;

inline
int rand_uint(std::size_t min, std::size_t max) {
  std::uniform_int_distribution<std::size_t> distribution(min, max);
  return distribution(generator);
}

template<typename T>
inline 
T get_and_remove_rand_value(std::vector<T> &values) {
    auto index = rand_uint(0u, values.size() - 1);
    auto value = values[index];
    values[index] = values.back();
    values.pop_back();
    return value;
}

int main() {
   using sm_type = rea::slot_map<std::pair<int, int>>;
   sm_type sm;
   std::vector<sm_type::id_type> ids;
   ids.reserve(1000);
   sm.reserve(1000);
   
   // insertion
   for(size_t i = 0; i < 1000; ++i) {
      ids.push_back(sm.insert({i, i*2}));
   }
   
   // erasure
   for(size_t i = 0; i < 100; ++i) {
      auto id = get_and_remove_rand_value(ids);
      sm.erase(id);
   }
   
   // lookup
   for(auto id : ids) 
      std::cout << sm.id_value(id).first << std::endl;
   
   
   // iteration
   for(auto id = sm.id_begin(); !sm.id_is_end(id); id = sm.id_next(id)) 
      std::cout << sm.id_value(id).first << std::endl;
}
```


### variation 2 : controlled_slot_map
Objects which you erase are not destroyed, only "marked" as empty, so they can be reassigned to in the future. If you are storing objects which themselves are holding some resources (e.g. a pointer to some allocated memory) this could be problematic, beacuse you won't be able to release that memory until the entire SlotMap is destroyed or another value is assigned to that object. 

To solve that issue, controlled_slot_map is introduced. Its second template argument is a functor, which returns a value to be assigned to all empty slots (it's defaulted to a `rea::get_empty` functor which returns a default constructed object).

```cpp
rea::controlled_slot_map<T,                      // value_type
                         E = rea::get_empty<T>,  // get_empty_type
                         S = std::size_t,        // size_type
                         A = std::allocator<T>>  // allocator_type
```

```cpp
struct set_empty_double() {
   set_empty_double(double value) : value(value) {}
   double operator()() const {
      return value;
   }
   double value;
}

rea::controlled_slot_map<double, set_empty_double, std::unit16_t> c_sm(set_empty_double{3.14159});
```



### variation 3 : versioned_slot_map
If, for instance, you are erasing objects inside the SlotMap from 2 different parts of your program, ids might no longer
point to correct objects, but to either erased or objects filled with different values than what the id originally pointed to.

To solve that issue, `versioned_slot_map` is introduced. It takes as a second template argument an IntegralType, which will represent the current version of the slot (default is `std::size_t`). Each time an object is erased, the slot which contains that object increases its version count by 1.
```cpp
rea::versioned_slot_map<T,                      // value_type
                        V = std::size_t,        // version_type
                        S = std::size_t,        // size_type
                        A = std::allocator<T>>  // allocator_type
```
Here slots also store a "version_type". Choosing different "version_type" may effect size of the slot, and hence the amount of memory needed.

```cpp
#include <rea.h>
#include <vector>

int main() {
   using sm_type = rea::versioned_slot_map<int>;
   sm_type sm;
   std::vector<sm_type::id_type> ids;
   ids.reserve(1000);
   sm.reserve(1000);
   
    for(int i = 0; i < 1000; ++i) {
      ids.push_back(sm.insert(i));
   }
   
   auto some_random_valid_id = ids[36];
   
   bool is_valid = sm.id_is_valid(some_random_valid_id);
   // is_valid == true;
   sm.erase(some_random_valid_id);
   bool is_valid_now = sm.id_is_valid(some_random_valid_id);
   // is_valid_now == false;
   
}
```
 slot_map and controlled_slot_map also have id_is_valid(id_type id) method defined.
 It's a constexpr function which always returns true.



### variation 4 : regulated_slot_map 
If you need both the ability to set an empty value and to keep a version count, use regulated_slot_map. Its second template argument
<<<<<<< HEAD
is a functor which returns an empty value, and its third is an IntegralType to be used for versioning. They are defaulted same as controlled_slot_map and versiond_slot_map.
=======
is functor which returns an empty value, and its third is an IntegralType to be used for versioning. They are defaulted same as controlled_slot_map and versiond_slot_map.
>>>>>>> 26c2aed2

```cpp
rea::versioned_slot_map<T,                      // value_type
                        E, = rea::get_empty<T>  // get_empty_type
                        V = std::size_t,        // version_type
                        S = std::size_t,        // size_type
                        A = std::allocator<T>>  // allocator_type
```
Here, slots store same things as in the version_slot_map.

```cpp
struct get_empty_string {
   std::string operator()() const {
      return std::string{};
   }
}

rea::regulated_slot_map<std::string, get_empty_string> sm_strings;
```


# DenseMap
If like in the SlotMap you need constant time insertion, removal, and lookup, as well as cache friendly iteration through a contiguous array, use DenseMap.

Implementation details are given below, although there is a video which explains exactly what this data structure is. In [the video](https://www.youtube.com/watch?v=SHaAR7XPtNU) this data structure is called SlotMap not DenseMap. If you've seen it, "Implementation" section won't give you any more details and could be skipped.

## Implementation
DenseMap is internally implemented as 2 std::vectors and a slot_map like data structure.
- vector 1 = *ValueContainer*;
- vector 2 = *IDPosContainer*;
- slot_map = *IDSlotContainer*;

*ValueContainer* stores objects of type "value_type" of the DenseMap, and just like any other vector they are stored contiguously. The *IDSlotContainer* stores indices which point to an object inside the *ValueContainer*. Once an object is erased, last object inside the *ValueContainer* is moved into its place, hence all objects remain densely packed at the cost of not preserving order. Slot of the *IDSlotContainer* which points to the erased object becomes available for reuse.

Now we have a problem though. The slot which pointed to the last object inside *ValueContainer* now points to past the end object. In order to find that slot and update it to point to a new location, we introduce the *IDPosContainer*.

*IDPosContainer* stores indices of *IDSlotContainer* slots, which correspond to objects stored *ValueContainer*. E.g., third object of *IDPosContainer* is an index of an *IDSlotContainer* slot, and that slot points to the third object of *ValueContainer*. Once past the end object is moved to the erased location, its index inside *IDSlotContainer* is also moved to the corresponding location of *IDSlotContainer*. In that way all lookup operations are done in constant time.

## Usage
<<<<<<< HEAD
As stated earlier the main difference between the SlotMap and the DenseMap is in iteration. It's not possible to iterate through the objects stored in DenseMap using their ids. IDs can only be used for lookup. For iteration regular RandomAccess iterators are used (by default std::vector::iterator, as with SlotMap you can change the internal containers, "Discussion" section shows how to do that).
=======
As stated earlier the main difference between the SlotMap and the DenseMap is in iteration. It's not possible to iterate through the objects stored in DenseMap using their ids. IDs can only be used for lookup. For iteration regular RandomAccess iterators are used (by default std::vector::iterator, as with SlotMap you can change the internal containers, "Discussion" section shows how to do that). 
>>>>>>> 26c2aed2

Considering all of the users objects are kept in a contiguous array, and all erased objects are destructed, there is no need for controlled or regulated version of DenseMap.

All DenseMaps, just like all SlotMaps, have the same first, and the last 2 template arguments.
```cpp
some_dense_map<T,                      // value_type 
               .
               .
               .
               S = std::size_t,        // size_type 
               A = std::allocator<T>>; // allocator_type 
```

### variation 1 : dense_map 
`rea::dense_map` acts as a basic DenseMap. It has no additional template arguments, only the ones described above.
```cpp
rea::dense_map<T,                      // value_type
               S = std::size_t,        // size_type
               A = std::allocator<T>>  // allocator_type
```

```cpp
#include <rea.h>
#include <vector>
#include <iostream>

int main() {
   using dm_type = rea::dense_map<int>;
   using dm;
   std::vector<dm_type::id_type> ids;
   ids.reserve(1000);
   sm.reserve(1000);
   
   // insertion
   for(size_t i = 0; i < 1000; ++i) {
      dm.push_back(sm.insert({i, i*2}));
   }
   
   // erasure
   for(size_t i = 0; i < 100; ++i) {
      auto id = get_and_remove_rand_value(ids); //this function is defined in slot map code above
      dm.erase(id);
   }
   
   // lookup
   for(auto id : ids) {
      std::cout << sm.id_value(id).first << std::endl; 
      // Or
      // std::cout << *sm.iterator_of_id(id) << std::endl; 
   }      
   
   ids.clear();
   // iteration is exaclty the same as any std::container
   for(auto it = sm.begin(); it != sm.end(); ++it) { 
      std::cout << *it << std::endl;
      ids.push_back(sm.id_of_iterator(it));
   }
   // "ids" are know in value iteration order
}
```
### variation 2 : versioned_dense_map
`rea::versioned_dense_map` is to `rea::dense_map`, what `rea::versioned_slot_map` is to `rea::slot_map`. It keeps a version count for you.
And just like for `rea::versioned_slot_map`, `rea::versioned_dense_map::id_is_valid(id_type)` method may return false if the version counts dont match. 
```cpp
rea::versioned_dense_map<T,                      // value_type
                         V = std::size_t,        // version_type
                         S = std::size_t,        // size_type
                         A = std::allocator<T>>  // allocator_type
```
# Installation
Include "rea.h" header file in your project, and you're ready to go. It should work with any C++11 compliant compiler.

# Discussion
Discussion section will be added shortly in the future.

<|MERGE_RESOLUTION|>--- conflicted
+++ resolved
@@ -163,11 +163,7 @@
 
 ### variation 4 : regulated_slot_map 
 If you need both the ability to set an empty value and to keep a version count, use regulated_slot_map. Its second template argument
-<<<<<<< HEAD
 is a functor which returns an empty value, and its third is an IntegralType to be used for versioning. They are defaulted same as controlled_slot_map and versiond_slot_map.
-=======
-is functor which returns an empty value, and its third is an IntegralType to be used for versioning. They are defaulted same as controlled_slot_map and versiond_slot_map.
->>>>>>> 26c2aed2
 
 ```cpp
 rea::versioned_slot_map<T,                      // value_type
@@ -207,11 +203,7 @@
 *IDPosContainer* stores indices of *IDSlotContainer* slots, which correspond to objects stored *ValueContainer*. E.g., third object of *IDPosContainer* is an index of an *IDSlotContainer* slot, and that slot points to the third object of *ValueContainer*. Once past the end object is moved to the erased location, its index inside *IDSlotContainer* is also moved to the corresponding location of *IDSlotContainer*. In that way all lookup operations are done in constant time.
 
 ## Usage
-<<<<<<< HEAD
-As stated earlier the main difference between the SlotMap and the DenseMap is in iteration. It's not possible to iterate through the objects stored in DenseMap using their ids. IDs can only be used for lookup. For iteration regular RandomAccess iterators are used (by default std::vector::iterator, as with SlotMap you can change the internal containers, "Discussion" section shows how to do that).
-=======
 As stated earlier the main difference between the SlotMap and the DenseMap is in iteration. It's not possible to iterate through the objects stored in DenseMap using their ids. IDs can only be used for lookup. For iteration regular RandomAccess iterators are used (by default std::vector::iterator, as with SlotMap you can change the internal containers, "Discussion" section shows how to do that). 
->>>>>>> 26c2aed2
 
 Considering all of the users objects are kept in a contiguous array, and all erased objects are destructed, there is no need for controlled or regulated version of DenseMap.
 
